# emacs: -*- mode: python-mode; py-indent-offset: 4; indent-tabs-mode: nil -*-
# vi: set ft=python sts=4 ts=4 sw=4 et:
### ### ### ### ### ### ### ### ### ### ### ### ### ### ### ### ### ### ### ##
#
#   See COPYING file distributed along with the NiBabel package for the
#   copyright and license terms.
#
### ### ### ### ### ### ### ### ### ### ### ### ### ### ### ### ### ### ### ##
"""Common interface for transforms."""

from pathlib import Path
import numpy as np
import h5py
import warnings
from nibabel.loadsave import load as _nbload
from nibabel import funcs as _nbfuncs
from nibabel.nifti1 import intent_codes as INTENT_CODES
from nibabel.cifti2 import Cifti2Image
import nibabel as nb

EQUALITY_TOL = 1e-5


class TransformError(TypeError):
    """A custom exception for transforms."""


class SpatialReference:
    """Factory to create spatial references."""

    @staticmethod
    def factory(dataset):
        """Create a reference for spatial transforms."""
        try:
            return SampledSpatialData(dataset)
        except ValueError:
            return ImageGrid(dataset)


class SampledSpatialData:
    """Represent sampled spatial data: regularly gridded (images) and surfaces."""

    __slots__ = ["_ndim", "_coords", "_npoints", "_shape"]

    def __init__(self, dataset):
        """Create a sampling reference."""
        self._shape = None

        if isinstance(dataset, SampledSpatialData):
            self._coords = dataset.ndcoords.copy()
            self._npoints, self._ndim = self._coords.shape
            return

        if isinstance(dataset, (str, Path)):
            dataset = _nbload(str(dataset))

        if hasattr(dataset, "numDA"):  # Looks like a Gifti file
            _das = dataset.get_arrays_from_intent(INTENT_CODES["pointset"])
            if not _das:
                raise TypeError(
                    "Input Gifti file does not contain reference coordinates."
                )
            self._coords = np.vstack([da.data for da in _das])
            self._npoints, self._ndim = self._coords.shape
            return

        if isinstance(dataset, Cifti2Image):
            raise NotImplementedError

        raise ValueError("Dataset could not be interpreted as an irregular sample.")

    @property
    def npoints(self):
        """Access the total number of voxels."""
        return self._npoints

    @property
    def ndim(self):
        """Access the number of dimensions."""
        return self._ndim

    @property
    def ndcoords(self):
        """List the physical coordinates of this sample."""
        return self._coords

    @property
    def shape(self):
        """Access the space's size of each dimension."""
        return self._shape


class SurfaceMesh(SampledSpatialData):
    """Class to represent surface meshes."""

    __slots__ = ["_triangles"]

    def __init__(self, dataset):
        """Create a sampling reference."""
        self._shape = None

        if isinstance(dataset, SurfaceMesh):
            self._coords = dataset._coords
            self._triangles = dataset._triangles
            self._ndim = dataset._ndim
            self._npoints = dataset._npoints
            self._shape = dataset._shape
            return

        if isinstance(dataset, (str, Path)):
            dataset = _nbload(str(dataset))

        if hasattr(dataset, "numDA"):  # Looks like a Gifti file
            _das = dataset.get_arrays_from_intent(INTENT_CODES["pointset"])
            if not _das:
                raise TypeError(
                    "Input Gifti file does not contain reference coordinates."
                )
            self._coords = np.vstack([da.data for da in _das])
            _tris = dataset.get_arrays_from_intent(INTENT_CODES["triangle"])
            self._triangles = np.vstack([da.data for da in _tris])
            self._npoints, self._ndim = self._coords.shape
            self._shape = self._coords.shape
            return

        if isinstance(dataset, Cifti2Image):
            raise NotImplementedError

        raise ValueError("Dataset could not be interpreted as an irregular sample.")

    def check_sphere(self, tolerance=1.001):
        """Check sphericity of surface.
        Based on https://github.com/Washington-University/workbench/blob/\
7ba3345d161d567a4b628ceb02ab4471fc96cb20/src/Files/SurfaceResamplingHelper.cxx#L503
        """
        dists = np.linalg.norm(self._coords, axis=1)
        return (dists.min() * tolerance) > dists.max()

    def set_radius(self, radius=100):
        if not self.check_sphere():
            raise ValueError("You should only set the radius on spherical surfaces.")
        dists = np.linalg.norm(self._coords, axis=1)
        self._coords = self._coords * (radius / dists).reshape((-1, 1))

    @classmethod
    def from_arrays(cls, coordinates, triangles):
        darrays = [
            nb.gifti.GiftiDataArray(
                coordinates.astype(np.float32),
                intent=nb.nifti1.intent_codes["NIFTI_INTENT_POINTSET"],
                datatype=nb.nifti1.data_type_codes["NIFTI_TYPE_FLOAT32"],
            ),
            nb.gifti.GiftiDataArray(
                triangles.astype(np.int32),
                intent=nb.nifti1.intent_codes["NIFTI_INTENT_TRIANGLE"],
                datatype=nb.nifti1.data_type_codes["NIFTI_TYPE_INT32"],
            ),
        ]
        gii = nb.gifti.GiftiImage(darrays=darrays)
        return cls(gii)


class ImageGrid(SampledSpatialData):
    """Class to represent spaces of gridded data (images)."""

    __slots__ = ["_affine", "_inverse", "_ndindex", "_header"]

    def __init__(self, image):
        """Create a gridded sampling reference."""
        if isinstance(image, (str, Path)):
            image = _nbfuncs.squeeze_image(_nbload(str(image)))

        self._affine = image.affine
        self._shape = image.shape
        self._header = getattr(image, "header", None)

        self._ndim = getattr(image, "ndim", len(image.shape))
        if self._ndim >= 4:
            self._shape = image.shape[:3]
            self._ndim = 3

        self._npoints = getattr(image, "npoints", np.prod(self._shape))
        self._ndindex = None
        self._coords = None
        self._inverse = getattr(image, "inverse", np.linalg.inv(image.affine))

    @property
    def affine(self):
        """Access the indexes-to-RAS affine."""
        return self._affine

    @property
    def header(self):
        """Access the original reference's header."""
        return self._header

    @property
    def inverse(self):
        """Access the RAS-to-indexes affine."""
        return self._inverse

    @property
    def ndindex(self):
        """List the indexes corresponding to the space grid."""
        if self._ndindex is None:
            indexes = tuple([np.arange(s) for s in self._shape])
            self._ndindex = np.array(np.meshgrid(*indexes, indexing="ij")).reshape(
                self._ndim, self._npoints
            )
        return self._ndindex

    @property
    def ndcoords(self):
        """List the physical coordinates of this gridded space samples."""
        if self._coords is None:
            self._coords = np.tensordot(
                self._affine,
                np.vstack((self.ndindex, np.ones((1, self._npoints)))),
                axes=1,
            )[:3, ...]
        return self._coords

    def ras(self, ijk):
        """Get RAS+ coordinates from input indexes."""
        return _apply_affine(ijk, self._affine, self._ndim)

    def index(self, x):
        """Get the image array's indexes corresponding to coordinates."""
        return _apply_affine(x, self._inverse, self._ndim)

    def _to_hdf5(self, group):
        group.attrs["Type"] = "image"
        group.attrs["ndim"] = self.ndim
        group.create_dataset("affine", data=self.affine)
        group.create_dataset("shape", data=self.shape)

    def __eq__(self, other):
        """Overload equals operator."""
        return (
            np.allclose(self.affine, other.affine, rtol=EQUALITY_TOL)
            and self.shape == other.shape
        )

    def __ne__(self, other):
        """Overload not equal operator."""
        return not self == other


class TransformBase:
    """Abstract image class to represent transforms."""

<<<<<<< HEAD
    __slots__ = ("_reference", "_ndim", "_affine", "_shape", "_header",
        "_grid", "_mapping", "_hdf5_dct", "_x5_dct")

    x5_struct = {
        'TransformGroup/0': {
            'Type': None,
            'Transform': None,
            'Metadata': None,
            'Inverse': None
        },
        'TransformGroup/0/Domain': {
            'Grid': None,
            'Size': None,
            'Mapping': None
        },
        'TransformGroup/1': {},
        'TransformChain': {}
    }

    def __init__(self, x5=None, hdf5=None, nifti=None, shape=None, affine=None, 
        header=None, reference=None):
=======
    __slots__ = (
        "_reference",
        "_ndim",
        "_affine",
        "_shape",
        "_header",
        "_grid",
        "_mapping",
        "_hdf5_dct",
        "_x5_dct",
    )

    x5_struct = {
        "TransformGroup/0": {
            "Type": None,
            "Transform": None,
            "Metadata": None,
            "Inverse": None,
        },
        "TransformGroup/0/Domain": {"Grid": None, "Size": None, "Mapping": None},
        "TransformGroup/1": {},
        "TransformChain": {},
    }

    def __init__(
        self,
        x5=None,
        hdf5=None,
        nifti=None,
        shape=None,
        affine=None,
        header=None,
        reference=None,
    ):
>>>>>>> 19bc3531
        """Instantiate a transform."""

        self._reference = None
        if reference:
            self.reference = reference

        if nifti is not None:
            self._x5_dct = self.init_x5_structure(nifti)
        elif hdf5:
            self.update_x5_structure(hdf5)
        elif x5:
            self.update_x5_structure(x5)
<<<<<<< HEAD
        
=======

>>>>>>> 19bc3531
        self._shape = shape
        self._affine = affine
        self._header = header

        # TO-DO
        self._grid = None
        self._mapping = None

    def __call__(self, x, inverse=False):
        """Apply y = f(x)."""
        return self.map(x, inverse=inverse)

    def __add__(self, b):
        """
        Compose this and other transforms.

        Example
        -------
        >>> T1 = TransformBase()
        >>> added = T1 + TransformBase()
        >>> len(added.transforms)
        2

        """
        from .manip import TransformChain

        return TransformChain(transforms=[self, b])

    @property
    def reference(self):
        """Access a reference space where data will be resampled onto."""
        if self._reference is None:
            warnings.warn("Reference space not set")
        return self._reference

    @reference.setter
    def reference(self, image):
        self._reference = ImageGrid(image)

    @property
    def ndim(self):
        """Access the dimensions of the reference space."""
        raise TypeError("TransformBase has no dimensions")

    def init_x5_structure(self, xfm_data=None):
<<<<<<< HEAD
        self.x5_struct['TransformGroup/0/Transform'] = xfm_data
    
    def update_x5_structure(self, hdf5_struct=None):
        self.x5_struct.update(hdf5_struct)

    def apply(
        self,
        spatialimage,
        reference=None,
        order=3,
        mode="constant",
        cval=0.0,
        prefilter=True,
        output_dtype=None,
    ):
        """
        Apply a transformation to an image, resampling on the reference spatial object.

        Parameters
        ----------
        spatialimage : `spatialimage`
            The image object containing the data to be resampled in reference
            space
        reference : spatial object, optional
            The image, surface, or combination thereof containing the coordinates
            of samples that will be sampled.
        order : int, optional
            The order of the spline interpolation, default is 3.
            The order has to be in the range 0-5.
        mode : {'constant', 'reflect', 'nearest', 'mirror', 'wrap'}, optional
            Determines how the input image is extended when the resamplings overflows
            a border. Default is 'constant'.
        cval : float, optional
            Constant value for ``mode='constant'``. Default is 0.0.
        prefilter: bool, optional
            Determines if the image's data array is prefiltered with
            a spline filter before interpolation. The default is ``True``,
            which will create a temporary *float64* array of filtered values
            if *order > 1*. If setting this to ``False``, the output will be
            slightly blurred if *order > 1*, unless the input is prefiltered,
            i.e. it is the result of calling the spline filter on the original
            input.
        output_dtype: dtype specifier, optional
            The dtype of the returned array or image, if specified.
            If ``None``, the default behavior is to use the effective dtype of
            the input image. If slope and/or intercept are defined, the effective
            dtype is float64, otherwise it is equivalent to the input image's
            ``get_data_dtype()`` (on-disk type).
            If ``reference`` is defined, then the return value is an image, with
            a data array of the effective dtype but with the on-disk dtype set to
            the input image's on-disk dtype.

        Returns
        -------
        resampled : `spatialimage` or ndarray
            The data imaged after resampling to reference space.

        """
        if reference is not None and isinstance(reference, (str, Path)):
            reference = _nbload(str(reference))

        _ref = (
            self.reference if reference is None else SpatialReference.factory(reference)
        )

        if _ref is None:
            raise TransformError("Cannot apply transform without reference")
=======
        self.x5_struct["TransformGroup/0/Transform"] = xfm_data
>>>>>>> 19bc3531

    def update_x5_structure(self, hdf5_struct=None):
        self.x5_struct.update(hdf5_struct)

    def map(self, x, inverse=False):
        r"""
        Apply :math:`y = f(x)`.

        TransformBase implements the identity transform.

        Parameters
        ----------
        x : N x D numpy.ndarray
            Input RAS+ coordinates (i.e., physical coordinates).
        inverse : bool
            If ``True``, apply the inverse transform :math:`x = f^{-1}(y)`.

        Returns
        -------
        y : N x D numpy.ndarray
            Transformed (mapped) RAS+ coordinates (i.e., physical coordinates).

        """
        return x

<<<<<<< HEAD
=======
    def apply(self, *args, **kwargs):
        """Apply the transform to a dataset.

        Deprecated. Please use ``nitransforms.resampling.apply`` instead.
        """
        message = "The `apply` method is deprecated. Please use `nitransforms.resampling.apply` instead."
        warnings.warn(message, DeprecationWarning, stacklevel=2)
        from .resampling import apply

        return apply(self, *args, **kwargs)

    def _to_hdf5(self, x5_root):
        """Serialize this object into the x5 file format."""
        transform_group = x5_root.create_group("TransformGroup")

        """Group '0' containing Affine transform"""
        transform_0 = transform_group.create_group("0")

        transform_0.attrs["Type"] = "Affine"
        transform_0.create_dataset("Transform", data=self._matrix)
        transform_0.create_dataset("Inverse", data=np.linalg.inv(self._matrix))

        metadata = {"key": "value"}
        transform_0.attrs["Metadata"] = str(metadata)

        """sub-group 'Domain' contained within group '0' """
        domain_group = transform_0.create_group("Domain")
        domain_group.attrs["Grid"] = self.grid
        domain_group.create_dataset("Size", data=_as_homogeneous(self._reference.shape))
        domain_group.create_dataset("Mapping", data=self.map)

        raise NotImplementedError

    def read_x5(self, x5_root):
        variables = {}
        with h5py.File(x5_root, "r") as f:
            f.visititems(
                lambda filename, x5_root: self._from_hdf5(filename, x5_root, variables)
            )

        _transform = variables["TransformGroup/0/Transform"]
        _inverse = variables["TransformGroup/0/Inverse"]
        _size = variables["TransformGroup/0/Domain/Size"]
        _map = variables["TransformGroup/0/Domain/Mapping"]

        return _transform, _inverse, _size, _map

    def _from_hdf5(self, name, x5_root, storage):
        if isinstance(x5_root, h5py.Dataset):
            storage[name] = {
                "type": "dataset",
                "attrs": dict(x5_root.attrs),
                "shape": x5_root.shape,
                "data": x5_root[()],  # Read the data
            }
        elif isinstance(x5_root, h5py.Group):
            storage[name] = {
                "type": "group",
                "attrs": dict(x5_root.attrs),
                "members": {},
            }

>>>>>>> 19bc3531

def _as_homogeneous(xyz, dtype="float32", dim=3):
    """
    Convert 2D and 3D coordinates into homogeneous coordinates.

    Examples
    --------
    >>> _as_homogeneous((4, 5), dtype='int8', dim=2).tolist()
    [[4, 5, 1]]

    >>> _as_homogeneous((4, 5, 6),dtype='int8').tolist()
    [[4, 5, 6, 1]]

    >>> _as_homogeneous((4, 5, 6, 1),dtype='int8').tolist()
    [[4, 5, 6, 1]]

    >>> _as_homogeneous([(1, 2, 3), (4, 5, 6)]).tolist()
    [[1.0, 2.0, 3.0, 1.0], [4.0, 5.0, 6.0, 1.0]]


    """
    xyz = np.atleast_2d(np.array(xyz, dtype=dtype))
    if np.shape(xyz)[-1] == dim + 1:
        return xyz

    return np.hstack((xyz, np.ones((xyz.shape[0], 1), dtype=dtype)))


def _apply_affine(x, affine, dim):
    """Get the image array's indexes corresponding to coordinates."""
    return np.tensordot(
        affine,
        _as_homogeneous(x, dim=dim).T,
        axes=1,
    )[:dim, ...]<|MERGE_RESOLUTION|>--- conflicted
+++ resolved
@@ -249,29 +249,6 @@
 class TransformBase:
     """Abstract image class to represent transforms."""
 
-<<<<<<< HEAD
-    __slots__ = ("_reference", "_ndim", "_affine", "_shape", "_header",
-        "_grid", "_mapping", "_hdf5_dct", "_x5_dct")
-
-    x5_struct = {
-        'TransformGroup/0': {
-            'Type': None,
-            'Transform': None,
-            'Metadata': None,
-            'Inverse': None
-        },
-        'TransformGroup/0/Domain': {
-            'Grid': None,
-            'Size': None,
-            'Mapping': None
-        },
-        'TransformGroup/1': {},
-        'TransformChain': {}
-    }
-
-    def __init__(self, x5=None, hdf5=None, nifti=None, shape=None, affine=None, 
-        header=None, reference=None):
-=======
     __slots__ = (
         "_reference",
         "_ndim",
@@ -306,7 +283,6 @@
         header=None,
         reference=None,
     ):
->>>>>>> 19bc3531
         """Instantiate a transform."""
 
         self._reference = None
@@ -319,11 +295,6 @@
             self.update_x5_structure(hdf5)
         elif x5:
             self.update_x5_structure(x5)
-<<<<<<< HEAD
-        
-=======
-
->>>>>>> 19bc3531
         self._shape = shape
         self._affine = affine
         self._header = header
@@ -369,77 +340,7 @@
         raise TypeError("TransformBase has no dimensions")
 
     def init_x5_structure(self, xfm_data=None):
-<<<<<<< HEAD
-        self.x5_struct['TransformGroup/0/Transform'] = xfm_data
-    
-    def update_x5_structure(self, hdf5_struct=None):
-        self.x5_struct.update(hdf5_struct)
-
-    def apply(
-        self,
-        spatialimage,
-        reference=None,
-        order=3,
-        mode="constant",
-        cval=0.0,
-        prefilter=True,
-        output_dtype=None,
-    ):
-        """
-        Apply a transformation to an image, resampling on the reference spatial object.
-
-        Parameters
-        ----------
-        spatialimage : `spatialimage`
-            The image object containing the data to be resampled in reference
-            space
-        reference : spatial object, optional
-            The image, surface, or combination thereof containing the coordinates
-            of samples that will be sampled.
-        order : int, optional
-            The order of the spline interpolation, default is 3.
-            The order has to be in the range 0-5.
-        mode : {'constant', 'reflect', 'nearest', 'mirror', 'wrap'}, optional
-            Determines how the input image is extended when the resamplings overflows
-            a border. Default is 'constant'.
-        cval : float, optional
-            Constant value for ``mode='constant'``. Default is 0.0.
-        prefilter: bool, optional
-            Determines if the image's data array is prefiltered with
-            a spline filter before interpolation. The default is ``True``,
-            which will create a temporary *float64* array of filtered values
-            if *order > 1*. If setting this to ``False``, the output will be
-            slightly blurred if *order > 1*, unless the input is prefiltered,
-            i.e. it is the result of calling the spline filter on the original
-            input.
-        output_dtype: dtype specifier, optional
-            The dtype of the returned array or image, if specified.
-            If ``None``, the default behavior is to use the effective dtype of
-            the input image. If slope and/or intercept are defined, the effective
-            dtype is float64, otherwise it is equivalent to the input image's
-            ``get_data_dtype()`` (on-disk type).
-            If ``reference`` is defined, then the return value is an image, with
-            a data array of the effective dtype but with the on-disk dtype set to
-            the input image's on-disk dtype.
-
-        Returns
-        -------
-        resampled : `spatialimage` or ndarray
-            The data imaged after resampling to reference space.
-
-        """
-        if reference is not None and isinstance(reference, (str, Path)):
-            reference = _nbload(str(reference))
-
-        _ref = (
-            self.reference if reference is None else SpatialReference.factory(reference)
-        )
-
-        if _ref is None:
-            raise TransformError("Cannot apply transform without reference")
-=======
         self.x5_struct["TransformGroup/0/Transform"] = xfm_data
->>>>>>> 19bc3531
 
     def update_x5_structure(self, hdf5_struct=None):
         self.x5_struct.update(hdf5_struct)
@@ -465,8 +366,6 @@
         """
         return x
 
-<<<<<<< HEAD
-=======
     def apply(self, *args, **kwargs):
         """Apply the transform to a dataset.
 
@@ -529,7 +428,6 @@
                 "members": {},
             }
 
->>>>>>> 19bc3531
 
 def _as_homogeneous(xyz, dtype="float32", dim=3):
     """
